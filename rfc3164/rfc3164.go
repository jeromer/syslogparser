package rfc3164

import (
	"bytes"
	"github.com/jeromer/syslogparser"
	"time"
	"fmt"
)

type Parser struct {
	buff     []byte
	cursor   int
	l        int
	priority syslogparser.Priority
	version  int
	header   header
	message  rfc3164message
	location *time.Location
	hostname string
}

type header struct {
	timestamp time.Time
	hostname  string
}

type rfc3164message struct {
	tag     string
	content string
}

func NewParser(buff []byte) *Parser {
	return &Parser{
		buff:     buff,
		cursor:   0,
		l:        len(buff),
		location: time.UTC,
	}
}

func (p *Parser) Location(location *time.Location) {
	p.location = location
}

func (p *Parser) Hostname(hostname string) {
	p.hostname = hostname
}

func (p *Parser) Parse() error {
	pri, err := p.parsePriority()
	if err != nil {
		return err
	}

	hdr, err := p.parseHeader()
	if err != nil {
		return err
	}

	if p.buff[p.cursor] == ' ' {
		p.cursor++
	}

	msg, err := p.parsemessage()
	if err != syslogparser.ErrEOL {
		return err
	}

	p.priority = pri
	p.version = syslogparser.NO_VERSION
	p.header = hdr
	p.message = msg

	return nil
}

func (p *Parser) Dump() syslogparser.LogParts {
	return syslogparser.LogParts{
		"timestamp": p.header.timestamp,
		"hostname":  p.header.hostname,
		"tag":       p.message.tag,
		"content":   p.message.content,
		"priority":  p.priority.P,
		"facility":  p.priority.F.Value,
		"severity":  p.priority.S.Value,
	}
}

func (p *Parser) parsePriority() (syslogparser.Priority, error) {
	return syslogparser.ParsePriority(p.buff, &p.cursor, p.l)
}

func (p *Parser) parseHeader() (header, error) {
	hdr := header{}
	var err error

	ts, err := p.parseTimestamp()
	if err != nil {
		return hdr, err
	}

	hostname, err := p.parseHostname()
	if err != nil {
		return hdr, err
	}

	hdr.timestamp = ts
	hdr.hostname = hostname

	return hdr, nil
}

func (p *Parser) parsemessage() (rfc3164message, error) {
	msg := rfc3164message{}
	var err error

	tag, cursor, err := p.parseTag()
	if err != nil {
		p.cursor = cursor
	}

	content, err := p.parseContent()
	if err != syslogparser.ErrEOL {
		return msg, err
	}

	msg.tag = tag
	msg.content = content

	return msg, err
}

// https://tools.ietf.org/html/rfc3164#section-4.1.2
func (p *Parser) parseTimestamp() (time.Time, error) {
	var ts time.Time
	var err error
	var tsFmtLen int
	var sub []byte

	tsFmts := []string{
		"Jan 02 15:04:05",
		"Jan  2 15:04:05",
	}

	found := false
	for _, tsFmt := range tsFmts {
		tsFmtLen = len(tsFmt)

		if p.cursor+tsFmtLen > p.l {
			continue
		}

		sub = p.buff[p.cursor : tsFmtLen+p.cursor]
		ts, err = time.ParseInLocation(tsFmt, string(sub), p.location)
		if err == nil {
			found = true
			break
		}
	}

	if !found {
		p.cursor = tsFmtLen

		// XXX : If the timestamp is invalid we try to push the cursor one byte
		// XXX : further, in case it is a space
		if (p.cursor < p.l) && (p.buff[p.cursor] == ' ') {
			p.cursor++
		}

		return ts, syslogparser.ErrTimestampUnknownFormat
	}

	fixTimestampIfNeeded(&ts)

	p.cursor += tsFmtLen

	if (p.cursor < p.l) && (p.buff[p.cursor] == ' ') {
		p.cursor++
	}

	return ts, nil
}

func (p *Parser) parseHostname() (string, error) {
	if p.hostname != "" {
		return p.hostname, nil
	} else {
		return syslogparser.ParseHostname(p.buff, &p.cursor, p.l)
	}
}

// http://tools.ietf.org/html/rfc3164#section-4.1.3
func (p *Parser) parseTag() (string, int, error) {
	var b byte
	var endOfTag bool
	var bracketOpen bool
	var tag []byte
	var err error
	var found bool

	from := p.cursor

	for {
		if p.l <= p.cursor {
<<<<<<< HEAD
=======
			err = fmt.Errorf("No tag")
			tag = []byte("")
>>>>>>> dbae01cd
			break
		}
		b = p.buff[p.cursor]
		bracketOpen = (b == '[')
		endOfTag = (b == ':' || b == ' ')

		// XXX : parse PID ?
		if bracketOpen {
			tag = p.buff[from:p.cursor]
			found = true
		}

		if endOfTag {
			if !found {
				tag = p.buff[from:p.cursor]
				found = true
			}

			p.cursor++
			break
		}

		p.cursor++
	}

	if (p.cursor < p.l) && (p.buff[p.cursor] == ' ') {
		p.cursor++
	}

	return string(tag), from, err
}

func (p *Parser) parseContent() (string, error) {
	if p.cursor > p.l {
		return "", syslogparser.ErrEOL
	}

	content := bytes.Trim(p.buff[p.cursor:p.l], " ")
	p.cursor += len(content)

	return string(content), syslogparser.ErrEOL
}

func fixTimestampIfNeeded(ts *time.Time) {
	now := time.Now()
	y := ts.Year()

	if ts.Year() == 0 {
		y = now.Year()
	}

	newTs := time.Date(y, ts.Month(), ts.Day(), ts.Hour(), ts.Minute(),
		ts.Second(), ts.Nanosecond(), ts.Location())

	*ts = newTs
}<|MERGE_RESOLUTION|>--- conflicted
+++ resolved
@@ -202,11 +202,8 @@
 
 	for {
 		if p.l <= p.cursor {
-<<<<<<< HEAD
-=======
 			err = fmt.Errorf("No tag")
 			tag = []byte("")
->>>>>>> dbae01cd
 			break
 		}
 		b = p.buff[p.cursor]
